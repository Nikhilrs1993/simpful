--- conflicted
+++ resolved
@@ -247,11 +247,7 @@
 
 class FuzzySystem(object):
 
-<<<<<<< HEAD
-	def __init__(self, variants=None, show_banner=True, verbose=True):
-=======
-	def __init__(self, operators=None, show_banner=True):
->>>>>>> ec44a18c
+	def __init__(self, operators=None, show_banner=True, verbose=True):
 		self._rules = []
 		self._lvs = {}
 		self._variables = {}
