from .fuzzy_sets import FuzzySet, MF_object, Sigmoid_MF, InvSigmoid_MF, Gaussian_MF, InvGaussian_MF, DoubleGaussian_MF, Triangular_MF, Trapezoidal_MF
from .rule_parsing import curparse, preparse, postparse
from numpy import array, linspace
from scipy.interpolate import interp1d
from copy import deepcopy
from collections import defaultdict
import re
import string
try:
	import seaborn as sns
except ImportError:
	pass

# constant values
linestyles= ["-", "--", ":", "-."]

# for sanitization
valid_characters = string.ascii_letters + string.digits + "()_ "


class UndefinedUniverseOfDiscourseError(Exception):

	def __init__(self, message):
		self.message = message


class LinguisticVariable(object):
	"""
		Creates a new linguistic variable.

		Args:
			FS_list: a list of FuzzySet instances.
			concept: a string providing a brief description of the concept represented by the linguistic variable (optional).
			universe_of_discourse: a list of two elements, specifying min and max of the universe of discourse. Optional, but it must be specified to exploit plotting facilities.
	"""

	def __init__(self, FS_list=[], concept=None, universe_of_discourse=None):
		
		if FS_list==[]:
			print("ERROR: please specify at least one fuzzy set")
			exit(-2)
		self._universe_of_discourse = universe_of_discourse
		self._FSlist = FS_list
		self._concept = concept


	def get_values(self, v):
		result = {}
		for fs in self._FSlist:
			result[fs._term] = fs.get_value(v)
		return result


	def get_index(self, term):
		for n, fs in enumerate(self._FSlist):
			if fs._term == term: return n
		return -1


	def get_universe_of_discourse(self):
		"""
		This method provides the leftmost and rightmost values of the universe of discourse of the linguistic variable.

		Returns:
			the two extreme values of the universe of discourse
		"""
		if self._universe_of_discourse is not None:
			return self._universe_of_discourse
		mins = []
		maxs = []
		try:
			for fs in self._FSlist:
				mins.append(min(fs._points.T[0]))
				maxs.append(max(fs._points.T[0]))
		except AttributeError:
			raise UndefinedUniverseOfDiscourseError("Cannot get the universe of discourse. Please, use point-based fuzzy sets or explicitly specify a universe of discourse")
		return min(mins), max(maxs)


	def draw(self, ax, TGT=None, highlight=None):
		"""
		This method returns a matplotlib ax, representing all fuzzy sets contained in the liguistic variable.

		Args:
			ax: the axis to plot to.
			TGT: show the memberships of a specific element of discourse TGT in the figure. 
		Returns:
			A matplotlib axis, representing all fuzzy sets contained in the liguistic variable.
		"""
		mi, ma = self.get_universe_of_discourse()
		x = linspace(mi, ma, 10000)

		
		if highlight is None:
			linestyles= ["-", "--", ":", "-."]
		else:
			linestyles= ["-"]*4


		for nn, fs in enumerate(self._FSlist):
			if fs._type == "function":
				y = [fs.get_value(xx) for xx in x]
				color = None
				lw = 1

				if highlight==fs._term: 
					color="red"
					lw =5 
				elif highlight is not None:
					color="lightgray"
				ax.plot(x,y, linestyles[nn%4], lw=lw, label=fs._term, color=color)
			else:
				sns.regplot(fs._points.T[0], fs._points.T[1], marker="d", color="red", fit_reg=False, ax=ax)
<<<<<<< HEAD
				f = interp1d(fs._points.T[0], fs._points.T[1], bounds_error=False, fill_value=(0,0))				
=======
				f = interp1d(fs._points.T[0], fs._points.T[1], bounds_error=False, fill_value=(fs.boundary_values[0], fs.boundary_values[1]))
>>>>>>> ffe17e82
				ax.plot(x, f(x), linestyles[nn%4], label=fs._term,)
				if TGT is not None:
					ax.plot(TGT, f(TGT), "*", ms=10, label="x")
		ax.set_xlabel(self._concept)
		ax.set_ylabel("Membership degree")
		if highlight is None: ax.legend(loc="best")
		return ax


	def plot(self, TGT=None):
		"""
		Shows a plot representing all fuzzy sets contained in the liguistic variable.

		Args:
			TGT: show the memberships of a specific element of discourse TGT in the figure. 
		"""
		try:
			from matplotlib.pyplot import plot, show, title, subplots, legend
			try:
				import seaborn as sns
			except ImportError:
				pass
		except ImportError:
			raise Exception("ERROR: please, install matplotlib for plotting facilities")

		fig, ax = subplots(1,1)
		self.draw(ax=ax, TGT=TGT)
		show()
		
		

	def __repr__(self):
		if self._concept is None:
			text = "N/A"
		else:
			text = self._concept
		return "L.V.: "+text


class AutoTriangle(LinguisticVariable):
	"""
		Creates a new linguistic variable, whose universe of discourse is automatically divided in a given number of fuzzy sets.
		The sets are all symmetrical, normalized, and for each element of the universe their memberships sum up to 1.
		
		Args:
			n_sets: (integer) number of fuzzy sets in which the universe of discourse must be divided.
			terms: list of strings containing linguistic terms for the fuzzy sets (must be appropriate to the number of fuzzy sets).
			universe_of_discourse: a list of two elements, specifying min and max of the universe of discourse.
			verbose: True/False, toggles verbose mode.
	"""

	def __init__(self, n_sets=3, terms=None, universe_of_discourse=[0,1], verbose=False):
		
		if n_sets<2:
			raise Exception("Cannot create linguistic variable with less than 2 fuzzy sets.")

		control_points = [x*1/(n_sets-1) for x in range(n_sets)]
		low = universe_of_discourse[0]
		high = universe_of_discourse[1]
		control_points = [low + (high-low)*x for x in control_points]
		
		if terms is None:
			terms = ['case %d' % (i+1) for i in range(n_sets)]

		FS_list = []

		FS_list.append(FuzzySet(function=Triangular_MF(low,low,control_points[1]), term=terms[0]))

		for n in range(1, n_sets-1):
			FS_list.append(
				FuzzySet(function=Triangular_MF(control_points[n-1], control_points[n], control_points[n+1]), 
					term=terms[n])
			)

		FS_list.append( FuzzySet(function=Triangular_MF(control_points[-2], high, high), term=terms[-1] ))

		super().__init__(FS_list, universe_of_discourse=universe_of_discourse)

		if verbose:
			for fs in FS_list:
				print(fs, fs.get_term())


class FuzzySystem(object):

	"""
		Creates a new fuzzy system.

		Args:
			operators: a list of strings, specifying fuzzy operators to be used instead of defaults. Currently supported operators: 'AND_PRODUCT'.
			show_banner: True/False, toggles display of banner.
			sanitize_input: sanitize variables' names to eliminate non-accepted characters (under development).
			verbose: True/False, toggles verbose mode.
	"""

	def __init__(self, operators=None, show_banner=True, sanitize_input=False, verbose=True):

		self._rules = []
		self._lvs = {}
		self._variables = {}
		self._crispvalues = {}
		self._outputfunctions = {}
		self._outputfuzzysets = {}

		self._constants = []
		
		self._operators = operators

		self._detected_type = None

		self._sanitize_input = sanitize_input
		if sanitize_input and verbose:
			print (" * Warning: Simpful rules sanitization is enabled, please pay attention to possible collisions of symbols.")

		if show_banner: self._banner()

	def _banner(self):
		import pkg_resources
		vrs = pkg_resources.get_distribution('simpful').version 
		print("  ____  __  _  _  ____  ____  _  _  __   ")
		print(" / ___)(  )( \\/ )(  _ \\(  __)/ )( \\(  ) v%s " % vrs)
		print(" \\___ \\ )( / \\/ \\ ) __/ ) _) ) \\/ (/ (_/\\ ")
		print(" (____/(__)\\_)(_/(__)  (__)  \\____/\\____/")
		print()
		print(" Created by Marco S. Nobile (m.s.nobile@tue.nl)")
		print(" and Simone Spolaor (simone.spolaor@unimib.it)")
		print()


	def set_variable(self, name, value, verbose=False):
		"""
		Sets the numerical value of a linguistic variable.

		Args:
			name: name of the linguistic variables to be set.
			value: numerical value to be set.
			verbose: True/False, toggles verbose mode.
		"""
		if self._sanitize_input: name = self._sanitize(name)
		try: 
			value = float(value)
			self._variables[name] = value
			if verbose: print(" * Variable %s set to %f" % (name, value))
		except ValueError:
			raise Exception("ERROR: specified value for "+name+" is not an integer or float: "+value)

	def set_constant(self, name, value, verbose=False):
		"""
		Sets the numerical value of a linguistic variable to a constant value (i.e. ignore fuzzy inference).

		Args:
			name: name of the linguistic variables to be set to a constant value.
			value: numerical value to be set.
			verbose: True/False, toggles verbose mode.
		"""
		if self._sanitize_input: name = self._sanitize(name)
		try: 
			value = float(value)
			self._variables[name] = value
			self._constants.append(name)
			if verbose: print(" * Variable %s set to a constant value %f" % (name, value))
		except ValueError:
			raise Exception("ERROR: specified value for "+name+" is not an integer or float: "+value)

	def add_rules_from_file(self, path, verbose=False):
		"""
		Imports new fuzzy rules by reading the strings from a text file.
		"""
		if path[-3:].lower()!=".xls" and path[-4:].lower()!=".xlsx":
			with open(path) as fi:
				rules_strings = fi.readlines()
			self.add_rules(rules_strings, verbose=verbose)
		else:
			raise NotImplementedError("Excel support not available yet.")


	def _sanitize(self, rule):
		new_rule = "".join(ch for ch in rule if ch in valid_characters)
		return new_rule


	def add_rules(self, rules, verbose=False):
		"""
		Adds new fuzzy rules to the fuzzy system.

		Args:
			rules: list of fuzzy rules to be added. Rules must be specified as strings, respecting Simpful's syntax.
			sanitize: True/False, automatically removes non alphanumeric symbols from rules
			verbose: True/False, toggles verbose mode.
		"""
		for rule in rules:
			
			# optional: remove invalid symbols
			if self._sanitize_input: rule = self._sanitize(rule)

			parsed_antecedent = curparse(preparse(rule), verbose=verbose, operators=self._operators)
			parsed_consequent = postparse(rule, verbose=verbose)
			self._rules.append( [parsed_antecedent, parsed_consequent] )
			if verbose:
				print(" * Added rule IF", parsed_antecedent, "THEN", parsed_consequent)
				print()
		if verbose: print(" * %d rules successfully added" % len(rules))


	def add_linguistic_variable(self, name, LV, verbose=False):
		"""
		Adds a new linguistic variable to the fuzzy system.

		Args:
			name: string containing the name of the linguistic variable.
			LV: linguistic variable object to be added to the fuzzy system.
			verbose: True/False, toggles verbose mode.
		"""
		if self._sanitize_input: name = self._sanitize(name)
		if LV._concept is None: 
			LV._concept = name
		self._lvs[name]=deepcopy(LV)
		if verbose: print(" * Linguistic variable '%s' successfully added" % name)


	def set_crisp_output_value(self, name, value, verbose=False):
		"""
		Adds a new crisp output value to the fuzzy system.

		Args:
			name: string containing the identifying name of the crisp output value.
			value: numerical value of the crisp output value to be added to the fuzzy system.
			verbose: True/False, toggles verbose mode.
		"""
		if self._sanitize_input: name = self._sanitize(name)
		self._crispvalues[name]=value
		if verbose: print(" * Crisp output value for '%s' set to %f" % (name, value))
		self._set_model_type("Sugeno")


	def set_output_function(self, name, function, verbose=False):
		"""
		Adds a new output function to the fuzzy system.

		Args:
			name: string containing the identifying name of the output function.
			function: string containing the output function to be added to the fuzzy system.
				The function specified in the string must use the names of linguistic variables contained in the fuzzy system object.
			verbose: True/False, toggles verbose mode.
		"""
		if self._sanitize_input: name = self._sanitize(name)
		self._outputfunctions[name]=function
		if verbose: print(" * Output function for '%s' set to '%s'" % (name, function))
		self._set_model_type("Sugeno")

	def _set_model_type(self, model_type):
		if self._detected_type == "inconsistent": return
		if self._detected_type is  None:
			self._detected_type = model_type
			print (" * Detected %s model type" % model_type )
		elif self._detected_type != model_type:
			print("WARNING: model type is unclear (simpful detected %s, but I received a %s output)" % (self._detected_type, model_type))
			self._detected_type = 'inconsistent'

	def get_firing_strengths(self):
		"""
			This method returns a list of the firing strengths of the the rules, 
			given the current state of input variables.

			Returns:
				a list containing rules' firing strengths
		"""
		results = [float(antecedent[0].evaluate(self)) for antecedent in self._rules]
		return results



	def mediate(self, outputs, antecedent, results, ignore_errors=False):

		final_result = {}

		list_crisp_values = [x[0] for x in self._crispvalues.items()]
		list_output_funs  = [x[0] for x in self._outputfunctions.items()]

		for output in outputs:
			num = 0
			den = 0
			
			for (ant, res) in zip(antecedent, results):
				outname = res[0]
				outterm = res[1]
				crisp = True
				if outname==output:
					if outterm not in list_crisp_values:
						crisp = False
						if outterm not in list_output_funs:
							raise Exception("ERROR: one rule calculates an output named '"
								+ outterm
								+ "', but I cannot find it among the output terms.\n"
								+ " --- PROBLEMATIC RULE:\n"
								+ "IF " + str(ant) + " THEN " + str(res))
					if crisp:
						crispvalue = self._crispvalues[outterm]
					elif isinstance(self._outputfunctions[outterm], MF_object):
						raise Exception("ERROR in consequent of rule %s.\nSugeno reasoning does not support output fuzzy sets." % ("IF " + str(ant) + " THEN " + str(res)))
					else:
						string_to_evaluate = self._outputfunctions[outterm]
						for k,v in self._variables.items():
							# old version
							# string_to_evaluate = string_to_evaluate.replace(k,str(v))

							# match a variable name preceeded or followed by non-alphanumeric and _ characters
							# substitute it with its numerical value
							string_to_evaluate = re.sub(r"(?P<front>\W|^)"+k+r"(?P<end>\W|$)", r"\g<front>"+str(v)+r"\g<end>", string_to_evaluate)
						crispvalue = eval(string_to_evaluate)						

					try:
						value = ant.evaluate(self) 
					except RuntimeError: 
						raise Exception("ERROR: one rule could not be evaluated\n"
						+ " --- PROBLEMATIC RULE:\n"
						+ "IF " + str(ant) + " THEN " + str(res) + "\n")

					temp = value*crispvalue
					num += temp
					den += value

			try:
				if den == 0.0:
					final_result[output] = 0.0
					print("WARNING: the sum of rules' firing for variable '%s' is equal to 0. The result of the Sugeno inference was set to 0." % output)
				else:
					final_result[output] = num / den

			except ArithmeticError:
				if ignore_errors==True:
					print("WARNING: cannot perform Sugeno inference for variable '%s'. The variable appears only as antecedent in the rules or an arithmetic error occurred." % output)
				else:
					raise Exception("ERROR: cannot perform Sugeno inference for variable '%s'. The variable appears only as antecedent in the rules or an arithmetic error occurred." % output)
		
		return final_result


	def mediate_Mamdani(self, outputs, antecedent, results, ignore_errors=False, verbose=False, subdivisions=1000):

		final_result = {}

		for output in outputs:

			if verbose:
				print(" * Processing output for variable '%s'" %  output)
				print("   whose universe of discourse is:", self._lvs[output].get_universe_of_discourse())
				print("   contains the following fuzzy sets:", self._lvs[output]._FSlist )
			cuts_list = defaultdict()

			x0, x1 = self._lvs[output].get_universe_of_discourse()

			for (ant, res) in zip(antecedent, results):

				outname = res[0]
				outterm = res[1]

				if verbose:	
					print(" ** Rule composition:", ant, "->", res, ", output variable: '%s'" % outname, "with term: '%s'" % outterm)			

				if outname==output:

					try:
						value = ant.evaluate(self) 
					except RuntimeError: 
						raise Exception("ERROR: one rule could not be evaluated\n"
						+ " --- PROBLEMATIC RULE:\n"
						+ "IF " + str(ant) + " THEN " + str(res) + "\n")

					cuts_list[outterm] = value

			values = []
			weightedvalues = []
			integration_points = linspace(x0, x1, subdivisions)

			convenience_dict = {}
			for k in cuts_list.keys():
				convenience_dict[k] = self._lvs[output].get_index(k)
			if verbose: print ( " * Indices:", convenience_dict)

			for u in integration_points:
				#print ("x=%.1f" % u)
				comp_values = []
				for k,v in cuts_list.items():
					# result = float(self._outputfuzzysets[k].get_value_cut(u, cut=v))
					n = convenience_dict[k]					
					fs_term = self._lvs[output]._FSlist[n]
					result = float(fs_term.get_value_cut(u, cut=v))
					comp_values.append(result)
				keep = max(comp_values)
				values.append(keep)
				weightedvalues.append(keep*u)

			sumwv = sum(weightedvalues); sumv = sum(values)
			CoG = sumwv/sumv
			if verbose: print (" * Weighted values: %.2f\tValues: %.2f\tCoG: %.2f"% (sumwv, sumv, CoG))
			
			final_result[output] = CoG 

		return final_result


	def Sugeno_inference(self, terms=None, ignore_errors=False, verbose=False):
		"""
		Performs Sugeno fuzzy inference.

		Args:
			terms: list of the names of the variables on which inference must be performed. If empty, all variables appearing in the consequent of a fuzzy rule are inferred.
			ignore_errors: True/False, toggles the raising of errors during the inference.
			verbose: True/False, toggles verbose mode.

		Returns:
			a dictionary, containing as keys the variables' names and as values their numerical inferred values.
		"""
		if self._sanitize and terms is not None: 
			terms = [self._sanitize(term) for term in terms]
		
		# default: inference on ALL rules/terms
		if terms == None:
			temp = [rule[1][0] for rule in self._rules] 
			terms= list(set(temp))

		array_rules = array(self._rules, dtype='object')
		if len(self._constants)==0:
			result = self.mediate(terms, array_rules.T[0], array_rules.T[1], ignore_errors=ignore_errors)
		else:
			#remove constant variables from list of variables to infer
			ncost_terms = [t for t in terms if t not in self._constants]
			result = self.mediate(ncost_terms, array_rules.T[0], array_rules.T[1], ignore_errors=ignore_errors)
			#add values of constant variables
			cost_terms = [t for t in terms if t in self._constants]
			for name in cost_terms:
				result[name] = self._variables[name]
		
		return result


	def Mamdani_inference(self, terms=None, ignore_errors=False, verbose=False, subdivisions=1000):
		"""
		Performs Mamdani fuzzy inference.

		Args:
			terms: list of the names of the variables on which inference must be performed. If empty, all variables appearing in the consequent of a fuzzy rule are inferred.
			subdivisions: the number of integration steps to be performed (default: 1000).
			ignore_errors: True/False, toggles the raising of errors during the inference.
			verbose: True/False, toggles verbose mode.

		Returns:
			a dictionary, containing as keys the variables' names and as values their numerical inferred values.
		"""
		if self._sanitize and terms is not None: 
			terms = [self._sanitize(term) for term in terms]
		
		# default: inference on ALL rules/terms
		if terms == None:
			temp = [rule[1][0] for rule in self._rules] 
			terms= list(set(temp))

		array_rules = array(self._rules, dtype=object)
		if len(self._constants)==0:
			result = self.mediate_Mamdani(terms, array_rules.T[0], array_rules.T[1], ignore_errors=ignore_errors, verbose=verbose , subdivisions=subdivisions)
		else:
			#remove constant variables from list of variables to infer
			ncost_terms = [t for t in terms if t not in self._constants]
			result = self.mediate_Mamdani(ncost_terms, array_rules.T[0], array_rules.T[1], ignore_errors=ignore_errors, verbose=verbose , subdivisions=subdivisions)
			#add values of constant variables
			cost_terms = [t for t in terms if t in self._constants]
			for name in cost_terms:
				result[name] = self._variables[name]

		return result


	def probabilistic_inference(self, terms=None, ignore_errors=False, verbose=False):
		raise NotImplementedError()


	def inference(self, terms=None, ignore_errors=False, verbose=False, subdivisions=1000):
		"""
		Performs the fuzzy inference, trying to automatically choose the correct inference engine.

		Args:
			terms: list of the names of the variables on which inference must be performed. If empty, all variables appearing in the consequent of a fuzzy rule are inferred.
			ignore_errors: True/False, toggles the raising of errors during the inference.
			verbose: True/False, toggles verbose mode.
			subdivisions: set the number of integration steps to be performed by Mamdani inference (default: 1000).

		Returns:
			a dictionary, containing as keys the variables' names and as values their numerical inferred values.
		""" 
		if self._detected_type == "Sugeno":
			return self.Sugeno_inference(terms=terms, ignore_errors=ignore_errors, verbose=verbose)
		elif self._detected_type == "probabilistic":
			return self.probabilistic_inference(terms=terms, ignore_errors=ignore_errors, verbose=verbose)
		elif self._detected_type is None: # default
			return self.Mamdani_inference(terms=terms, ignore_errors=ignore_errors, verbose=verbose, subdivisions=subdivisions)
		else:
			raise Exception("ERROR: simpful could not detect the model type, please use either Sugeno_inference() or Mamdani_inference() methods.")
			

	def produce_figure(self, outputfile='output.pdf'):
		"""
		Plots the membership functions of each linguistic variable contained in the fuzzy system.

		Args:
			outputfile: path and filename where the plot must be saved.
		"""

		from matplotlib.pyplot import subplots

		num_ling_variables = len(self._lvs)
		#print(" * Detected %d linguistic variables" % num_ling_variables)
		columns = min(num_ling_variables, 4)
		if num_ling_variables>4:
			rows = num_ling_variables//4 + 1
		else:
			rows = 1

		fig, ax = subplots(rows, columns, figsize=(columns*5, rows*5))

		if rows==1: ax = [ax]
		if columns==1: ax= [ax]

		n = 0
		for k, v in self._lvs.items():
			r = n%4
			c = n//4
			v.draw(ax[c][r])
			ax[c][r].set_ylim(0,1)
			n+=1

		for m in range(n, columns*rows):
			r = m%4
			c = m//4
			ax[c][r].axis('off')

		fig.tight_layout()
		fig.savefig(outputfile)


	def aggregate(self, list_variables, function):
		"""
		Performs a fuzzy aggregation of linguistic variables contained in a FuzzySystem object.

		Args:
			list_variables: list of linguistic variables names in the FuzzySystem object to aggregate.
			function: pointer to an aggregation function. The function must accept as an argument a list of membership values.

		Returns:
			the aggregated membership values.
		""" 
		memberships = []
		for variable, fuzzyset in list_variables.items():
			value = self._variables[variable]
			result = self._lvs[variable].get_values(value)[fuzzyset]
			memberships.append(result)
		return function(memberships)

if __name__ == '__main__':
	pass<|MERGE_RESOLUTION|>--- conflicted
+++ resolved
@@ -111,11 +111,7 @@
 				ax.plot(x,y, linestyles[nn%4], lw=lw, label=fs._term, color=color)
 			else:
 				sns.regplot(fs._points.T[0], fs._points.T[1], marker="d", color="red", fit_reg=False, ax=ax)
-<<<<<<< HEAD
-				f = interp1d(fs._points.T[0], fs._points.T[1], bounds_error=False, fill_value=(0,0))				
-=======
 				f = interp1d(fs._points.T[0], fs._points.T[1], bounds_error=False, fill_value=(fs.boundary_values[0], fs.boundary_values[1]))
->>>>>>> ffe17e82
 				ax.plot(x, f(x), linestyles[nn%4], label=fs._term,)
 				if TGT is not None:
 					ax.plot(TGT, f(TGT), "*", ms=10, label="x")
